--- conflicted
+++ resolved
@@ -53,20 +53,12 @@
           </button>
           <ul class="nav nav-tabs nav-justified">
             <li role="presentation" class="active">
-<<<<<<< HEAD
             <a href="#mylayers" data-toggle="tab">{{'my_layers'|translate}}
-=======
-              <a href="#mylayers" data-toggle="tab">My Layers
->>>>>>> 2ae1e264
                 <span ng-if="mainCtrl.selectedLayers.length > 0">({{mainCtrl.selectedLayers.length}})</span>
               </a>
             </li>
             <li role="presentation">
-<<<<<<< HEAD
               <a href="#catalog" data-toggle="tab" translate>Catalog</a>
-=======
-              <a href="#catalog" data-toggle="tab">Catalog</a>
->>>>>>> 2ae1e264
             </li>
           </ul>
           <div class="tab-content">
@@ -75,11 +67,7 @@
                 app-layermanager-layers="::mainCtrl.selectedLayers">
               </app-layermanager>
               <div class="text-center">
-<<<<<<< HEAD
                 <button class="btn btn-default" ng-click="mainCtrl.showTab('a[href=#catalog]');" translate>+ Add layers</button>
-=======
-                <button class="btn btn-default" ng-click="mainCtrl.showTab('a[href=#catalog]');">+ Add layers</button>
->>>>>>> 2ae1e264
               </div>
             </div>
             <div id="catalog" class="tab-pane">
